from flask import Flask, render_template, request, jsonify
import requests
import os
import threading
import time
from werkzeug.utils import secure_filename

app = Flask(__name__)
app.config['UPLOAD_FOLDER'] = 'uploads'
app.config['MAX_CONTENT_LENGTH'] = 16 * 1024 * 1024  # 16MB max upload size
app.config['BACKEND_URL'] = 'http://localhost:8000'

# Container status cache
container_status = {
    "status": "unknown",
    "last_checked": 0
}

# Ensure upload directory exists
os.makedirs(app.config['UPLOAD_FOLDER'], exist_ok=True)

def check_container_status():
    """Background thread to periodically check container status"""
    while True:
        try:
            response = requests.get(f"{app.config['BACKEND_URL']}/container-status", timeout=5)
            if response.status_code == 200:
                # Update the container status cache with the response
                status_data = response.json()
                container_status.update(status_data)
                container_status["last_checked"] = time.time()
                # Add a custom field to indicate the status was successfully retrieved
                container_status["connection_ok"] = True
            else:
                # Backend responded but with an error
                container_status["status"] = "error"
                container_status["message"] = f"Backend returned status code {response.status_code}"
                container_status["last_checked"] = time.time()
                container_status["connection_ok"] = False
        except requests.exceptions.ConnectionError as e:
            # Connection error - backend is not running
            container_status["status"] = "error"
            container_status["message"] = "Cannot connect to backend server"
            container_status["last_checked"] = time.time()
            container_status["connection_ok"] = False
        except Exception as e:
            # Other error
            container_status["status"] = "error"
            container_status["message"] = str(e)
            container_status["last_checked"] = time.time()
            container_status["connection_ok"] = False
        
        # Sleep for 10 seconds before checking again
        time.sleep(10)

# Start background thread for container status checking
status_thread = threading.Thread(target=check_container_status, daemon=True)
status_thread.start()

@app.route('/')
def index():
    return render_template('index.html')

@app.route('/api/container-status')
def proxy_container_status():
    """Proxy the container status request to the backend"""
    try:
        # First check if the backend is reachable at all
        try:
            app.logger.info("Checking backend health at %s", app.config['BACKEND_URL'])
            health_response = requests.get(f"{app.config['BACKEND_URL']}/health", timeout=2)
            backend_available = health_response.status_code == 200
            app.logger.info("Backend health check result: %s (status %d)", 
                           "available" if backend_available else "unavailable", 
                           health_response.status_code)
        except Exception as e:
            app.logger.error(f"Backend health check failed: {str(e)}")
            backend_available = False
            
        # If backend is not available, return error
        if not backend_available:
            app.logger.warning("Backend is not available, returning 503")
            return jsonify({
                "status": "error", 
                "message": "Cannot connect to backend server", 
                "backend_available": False
            }), 503
            
        # Backend is available, now check container status
        app.logger.info("Checking container status")
        response = requests.get(f"{app.config['BACKEND_URL']}/container-status", timeout=5)
        if response.status_code == 200:
            status_data = response.json()
            # Add the backend availability flag
            status_data["backend_available"] = True
            app.logger.info(f"Container status: {status_data.get('status', 'unknown')}")
            return jsonify(status_data)
        else:
            # Return an error with the correct format for the frontend
            app.logger.error(f"Error response from backend container check: {response.status_code}")
            try:
                error_content = response.json()
                app.logger.error(f"Error content: {error_content}")
            except:
                app.logger.error(f"Could not parse error response as JSON: {response.text[:100]}")
                
            return jsonify({
                "status": "error", 
                "message": f"Backend returned status code {response.status_code}",
                "backend_available": True
            }), 500
    except Exception as e:
        app.logger.error(f"Unexpected error checking container status: {str(e)}")
        # Return a properly formatted error response
        return jsonify({
            "status": "error", 
            "message": str(e),
            "backend_available": False
        }), 500

@app.route('/api/restart-container-with-gpu', methods=['POST'])
def proxy_restart_container_with_gpu():
    """Proxy the restart container with GPU request to the backend"""
    try:
        response = requests.post(f"{app.config['BACKEND_URL']}/restart-container-with-gpu", timeout=60)
        return jsonify(response.json())
    except Exception as e:
        app.logger.error(f"Error restarting container with GPU: {str(e)}")
        return jsonify({"success": False, "message": str(e)}), 500

@app.route('/upload-payslip', methods=['POST'])
def upload_payslip():
    if 'file' not in request.files:
        return jsonify({'error': 'No file part'}), 400
    
    file = request.files['file']
    if file.filename == '':
        return jsonify({'error': 'No selected file'}), 400
    
    if file:
        # Save file temporarily
        filename = secure_filename(file.filename)
        filepath = os.path.join(app.config['UPLOAD_FOLDER'], filename)
        file.save(filepath)
        
        # Send to backend
        try:
            with open(filepath, 'rb') as f:
                files = {'file': (filename, f, 'application/pdf')}
                response = requests.post(
                    f"{app.config['BACKEND_URL']}/api/process-payslip", 
                    files=files
                )
            
            # Clean up the temporary file
            os.remove(filepath)
            
            if response.status_code == 200:
                result = response.json()
                # Format the response to match the expected structure
                return jsonify({
                    'employee': {
                        'name': result.get('employee_name', 'Unknown')
                    },
                    'payment': {
                        'gross': result.get('gross_amount', '0'),
                        'net': result.get('net_amount', '0')
                    },
                    'processing_time': result.get('processing_time', None)
                })
            else:
                error_message = 'Backend processing failed'
                try:
                    error_data = response.json()
                    if 'detail' in error_data:
                        error_message = error_data['detail']
                except:
                    pass
                return jsonify({'error': error_message}), response.status_code
                
        except Exception as e:
            app.logger.error(f"Error in file processing: {str(e)}")
            return jsonify({'error': str(e)}), 500
        finally:
            # Make sure file is removed even if there's an error
            if os.path.exists(filepath):
                os.remove(filepath)

<<<<<<< HEAD
=======
@app.route('/upload-payslip-single', methods=['POST'])
def upload_payslip_single():
    if 'file' not in request.files:
        return jsonify({'error': 'No file part'}), 400
    
    file = request.files['file']
    if file.filename == '':
        return jsonify({'error': 'No selected file'}), 400
    
    # Get page and quadrant specifications
    employee_name_page = request.form.get('employee_name_page', None)
    employee_name_quadrant = request.form.get('employee_name_quadrant', None)
    gross_page = request.form.get('gross_page', None)
    gross_quadrant = request.form.get('gross_quadrant', None)
    net_page = request.form.get('net_page', None)
    net_quadrant = request.form.get('net_quadrant', None)
    
    # Convert page numbers to integers if provided
    if employee_name_page and employee_name_page.isdigit():
        employee_name_page = int(employee_name_page)
    else:
        employee_name_page = None
        
    if gross_page and gross_page.isdigit():
        gross_page = int(gross_page)
    else:
        gross_page = None
        
    if net_page and net_page.isdigit():
        net_page = int(net_page)
    else:
        net_page = None
    
    if file:
        # Save file temporarily
        filename = secure_filename(file.filename)
        filepath = os.path.join(app.config['UPLOAD_FOLDER'], filename)
        file.save(filepath)
        
        # Send to backend for guided extraction
        try:
            with open(filepath, 'rb') as f:
                files = {'file': (filename, f, 'application/pdf')}
                
                # Prepare form data with page/quadrant specifications
                form_data = {}
                
                # Create page configs object
                page_configs = {}
                
                if employee_name_page is not None:
                    if employee_name_page not in page_configs:
                        page_configs[employee_name_page] = {}
                    page_configs[employee_name_page]['employee_name'] = {
                        'quadrant': employee_name_quadrant or 'full'
                    }
                
                if gross_page is not None:
                    if gross_page not in page_configs:
                        page_configs[gross_page] = {}
                    page_configs[gross_page]['gross_amount'] = {
                        'quadrant': gross_quadrant or 'full'
                    }
                
                if net_page is not None:
                    if net_page not in page_configs:
                        page_configs[net_page] = {}
                    page_configs[net_page]['net_amount'] = {
                        'quadrant': net_quadrant or 'full'
                    }
                
                # Add the page configs as JSON
                if page_configs:
                    import json
                    form_data['page_configs'] = json.dumps(page_configs)
                
                app.logger.info(f"Sending file for processing with page configs: {form_data}")
                
                response = requests.post(
                    f"{app.config['BACKEND_URL']}/api/extract-payslip-single", 
                    files=files,
                    data=form_data
                )
            
            # Clean up the temporary file
            os.remove(filepath)
            
            if response.status_code == 200:
                result = response.json()
                # Format the response to match the expected structure
                return jsonify({
                    'employee': {
                        'name': result.get('employee_name', 'Unknown')
                    },
                    'payment': {
                        'gross': result.get('gross_amount', '0'),
                        'net': result.get('net_amount', '0')
                    },
                    'processing_time': result.get('processing_time', None)
                })
            else:
                error_message = 'Backend processing failed'
                try:
                    error_data = response.json()
                    if 'detail' in error_data:
                        error_message = error_data['detail']
                except:
                    pass
                return jsonify({'error': error_message}), response.status_code
                
        except Exception as e:
            app.logger.error(f"Error in single file processing: {str(e)}")
            return jsonify({'error': str(e)}), 500
        finally:
            # Make sure file is removed even if there's an error
            if os.path.exists(filepath):
                os.remove(filepath)

@app.route('/upload-payslip-batch', methods=['POST'])
def upload_payslip_batch():
    # Check if there are files in the request
    has_files = False
    for key in request.files:
        if request.files[key].filename:
            has_files = True
            break
    
    if not has_files:
        return jsonify({'error': 'No files uploaded'}), 400
    
    # Create a temporary directory for the batch
    import uuid
    batch_dir = os.path.join(app.config['UPLOAD_FOLDER'], f"batch_{uuid.uuid4().hex}")
    os.makedirs(batch_dir, exist_ok=True)
    
    try:
        # Save all files temporarily
        file_paths = []
        file_count = 0
        
        # Get all files from the request
        for key in request.files:
            file = request.files[key]
            if file and file.filename != '':
                filename = secure_filename(file.filename)
                filepath = os.path.join(batch_dir, filename)
                file.save(filepath)
                file_paths.append((filename, filepath))
                file_count += 1
        
        if file_count == 0:
            return jsonify({'error': 'No valid files uploaded'}), 400
        
        # Send to backend for batch processing
        files_to_send = []
        for filename, filepath in file_paths:
            with open(filepath, 'rb') as f:
                files_to_send.append(('files', (filename, f, 'application/pdf')))
        
        app.logger.info(f"Sending {len(files_to_send)} files to backend for batch processing")
        
        response = requests.post(
            f"{app.config['BACKEND_URL']}/api/extract-payslip-batch", 
            files=files_to_send
        )
        
        # Clean up
        import shutil
        shutil.rmtree(batch_dir)
        
        if response.status_code == 200:
            result = response.json()
            # Format the results for the frontend
            return jsonify({
                'total_files': file_count,
                'successful': result.get('successful', 0),
                'failed': result.get('failed', 0),
                'results': result.get('results', [])
            })
        else:
            error_message = 'Backend batch processing failed'
            try:
                error_data = response.json()
                if 'detail' in error_data:
                    error_message = error_data['detail']
            except:
                pass
            return jsonify({'error': error_message}), response.status_code
            
    except Exception as e:
        app.logger.error(f"Error in batch processing: {str(e)}")
        return jsonify({'error': str(e)}), 500
    finally:
        # Make sure directory is removed even if there's an error
        if os.path.exists(batch_dir):
            import shutil
            shutil.rmtree(batch_dir)

@app.route('/validate-payslip', methods=['POST'])
def validate_payslip():
    # Get validation data from request
    try:
        data = request.json
        if not data or 'employeeId' not in data or 'extractedData' not in data:
            return jsonify({'error': 'Invalid request data'}), 400
        
        # Send validation request to backend
        response = requests.post(
            f"{app.config['BACKEND_URL']}/api/validate-payslip-by-id",
            json=data
        )
        
        if response.status_code == 200:
            return jsonify(response.json())
        else:
            return jsonify({'error': response.json().get('detail', 'Validation failed')}), response.status_code
            
    except Exception as e:
        return jsonify({'error': str(e)}), 500

>>>>>>> 5d47526f
@app.route('/upload-property', methods=['POST'])
def upload_property():
    if 'file' not in request.files:
        return jsonify({'error': 'No file part'}), 400
    
    file = request.files['file']
    if file.filename == '':
        return jsonify({'error': 'No selected file'}), 400
    
    if file:
        # Save file temporarily
        filename = secure_filename(file.filename)
        filepath = os.path.join(app.config['UPLOAD_FOLDER'], filename)
        file.save(filepath)
        
        # Send to backend
        try:
            with open(filepath, 'rb') as f:
                files = {'file': (filename, f)}
                response = requests.post(
                    f"{app.config['BACKEND_URL']}/api/process-property", 
                    files=files
                )
            
            # Clean up the temporary file
            os.remove(filepath)
            
            if response.status_code == 200:
                return jsonify(response.json())
            else:
                return jsonify({'error': response.json().get('detail', 'Backend processing failed')}), response.status_code
                
        except Exception as e:
            return jsonify({'error': str(e)}), 500
        finally:
            # Make sure file is removed even if there's an error
            if os.path.exists(filepath):
                os.remove(filepath)

@app.route('/container-status')
def direct_container_status():
    """Catch direct requests to /container-status and redirect to the API endpoint"""
    return proxy_container_status()

@app.route('/restart-container-with-gpu', methods=['POST'])
def direct_restart_container_with_gpu():
    """Catch direct requests to /restart-container-with-gpu and redirect to the API endpoint"""
    return proxy_restart_container_with_gpu()

if __name__ == '__main__':
    app.run(debug=True, port=5173) <|MERGE_RESOLUTION|>--- conflicted
+++ resolved
@@ -186,8 +186,6 @@
             if os.path.exists(filepath):
                 os.remove(filepath)
 
-<<<<<<< HEAD
-=======
 @app.route('/upload-payslip-single', methods=['POST'])
 def upload_payslip_single():
     if 'file' not in request.files:
@@ -408,7 +406,6 @@
     except Exception as e:
         return jsonify({'error': str(e)}), 500
 
->>>>>>> 5d47526f
 @app.route('/upload-property', methods=['POST'])
 def upload_property():
     if 'file' not in request.files:
