--- conflicted
+++ resolved
@@ -204,44 +204,6 @@
                         <h2>Extrahierte Informationen</h2>
                         
                         <div class="results-summary">
-<<<<<<< HEAD
-                            <div class="summary-item" id="payslip-status">
-                                <span class="material-icons">check_circle</span>
-                                <span>Gehaltsabrechnung erfolgreich validiert</span>
-                            </div>
-                        </div>
-                        
-                        <div class="results-details">
-                            <div class="detail-section">
-                                <h3>Mitarbeiterinformationen</h3>
-                                <div class="detail-item">
-                                    <span class="detail-match" id="employee-name-match">
-                                        <span class="material-icons">check_circle</span>
-                                    </span>
-                                    <span class="detail-label">Name:</span>
-                                    <span class="detail-value" id="employee-name"></span>
-                                    <span class="detail-expected" id="employee-name-expected"></span>
-                                </div>
-                            </div>
-                            
-                            <div class="detail-section">
-                                <h3>Zahlungsinformationen</h3>
-                                <div class="detail-item">
-                                    <span class="detail-match" id="payment-gross-match">
-                                        <span class="material-icons">check_circle</span>
-                                    </span>
-                                    <span class="detail-label">Bruttogehalt:</span>
-                                    <span class="detail-value" id="payment-gross"></span>
-                                    <span class="detail-expected" id="payment-gross-expected"></span>
-                                </div>
-                                <div class="detail-item">
-                                    <span class="detail-match" id="payment-net-match">
-                                        <span class="material-icons">check_circle</span>
-                                    </span>
-                                    <span class="detail-label">Nettogehalt:</span>
-                                    <span class="detail-value" id="payment-net"></span>
-                                    <span class="detail-expected" id="payment-net-expected"></span>
-=======
                             <div class="summary-item info" id="payslip-info">
                                 <span class="material-icons">info</span>
                                 <span>Gehaltsabrechnung verarbeitet</span>
@@ -315,7 +277,6 @@
                                 <div class="batch-stat">
                                     <span class="batch-label">Fehler:</span>
                                     <span class="batch-value" id="batch-error">0</span>
->>>>>>> 5d47526f
                                 </div>
                             </div>
                             
